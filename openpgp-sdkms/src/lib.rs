//! Fortanix Self-Defending KMS
//!
//! This module implements the necessary logic to use secrets stored inside
//! Fortanix SDKMS for low-level signing and decryption operations, given proper
//! credentials (namely, the `FORTANIX_API_KEY` and `FORTANIX_API_ENDPOINT`
//! environment variables).
//!
//! # Proxy configuration
//!
//! The connection with SDKMS can be set through an http proxy. This crate
//! follows the `http_proxy` / `no_proxy` environment variables convention,
//! i.e., if `http_proxy` is set and the SDKMS API endpoint is not in
//! `no_proxy`, then a connection through said proxy is established.

use std::collections::HashMap;
use std::convert::TryFrom;
use std::env;
use std::net::IpAddr;
use std::str::FromStr;
use std::sync::Arc;
use std::time::SystemTime;

use anyhow::{Context, Error, Result};
use bit_vec::BitVec;
use http::uri::Uri;
use hyper::client::{Client as HyperClient, ProxyConfig};
use hyper::net::HttpsConnector;
use hyper_native_tls::NativeTlsClient;
use ipnetwork::IpNetwork;
use log::info;
use mbedtls::pk::Pk;
use sdkms::api_model::Algorithm::Rsa;
use sdkms::api_model::{
    AgreeKeyMechanism, AgreeKeyRequest, DecryptRequest, DigestAlgorithm,
    EllipticCurve as ApiCurve, KeyOperations, ObjectType,
    RsaEncryptionPaddingPolicy, RsaEncryptionPolicy, RsaOptions,
    RsaSignaturePaddingPolicy, RsaSignaturePolicy, SignRequest, Sobject,
    SobjectDescriptor, SobjectRequest,
};
use sdkms::SdkmsClient;
use sequoia_openpgp::crypto::mem::Protected;
use sequoia_openpgp::crypto::{ecdh, mpi, Decryptor, SessionKey, Signer};
use sequoia_openpgp::packet::key::{
    Key4, PrimaryRole, PublicParts, SubordinateRole, UnspecifiedRole,
};
use sequoia_openpgp::packet::prelude::SecretKeyMaterial;
use sequoia_openpgp::packet::signature::SignatureBuilder;
use sequoia_openpgp::packet::{Key, UserID};
use sequoia_openpgp::serialize::SerializeInto;
use sequoia_openpgp::types::{
    Curve as SequoiaCurve, HashAlgorithm, KeyFlags, PublicKeyAlgorithm,
    SignatureType, SymmetricAlgorithm,
};
use sequoia_openpgp::{Cert, Packet};
use serde_derive::{Deserialize, Serialize};
use uuid::Uuid;
use yasna::models::ObjectIdentifier as Oid;

/// SdkmsAgent implements [Signer] and [Decryptor] with secrets stored inside
/// Fortanix SDKMS.
///
///   [Decryptor]: ../../crypto/trait.Decryptor.html
///   [Signer]: ../../crypto/trait.Signer.html
pub struct SdkmsAgent {
    credentials: Credentials,
    descriptor:  SobjectDescriptor,
    public:      Key<PublicParts, UnspecifiedRole>,
    role:        Role,
}

const ENV_API_KEY: &str = "FORTANIX_API_KEY";
const ENV_API_ENDPOINT: &str = "FORTANIX_API_ENDPOINT";
const ENV_HTTP_PROXY: &str = "http_proxy";
const ENV_NO_PROXY: &str = "no_proxy";
const SDKMS_LABEL_PGP: &str = "sq_sdkms";

struct Credentials {
    api_endpoint: String,
    api_key:      String,
    proxy:        Option<Arc<HyperClient>>,
}

impl Credentials {
    fn new_from_env() -> Result<Self> {
        let api_endpoint = env::var(ENV_API_ENDPOINT)
            .with_context(|| format!("{} env var absent", ENV_API_ENDPOINT))?;
        let api_key = env::var(ENV_API_KEY)
            .with_context(|| format!("{} env var absent", ENV_API_KEY))?;
        let proxy = decide_proxy_from_env(&api_endpoint);

        Ok(Self {
            api_endpoint,
            api_key,
            proxy,
        })
    }

    fn http_client(&self) -> Result<SdkmsClient> {
        let mut builder = SdkmsClient::builder()
            .with_api_endpoint(&self.api_endpoint)
            .with_api_key(&self.api_key);
        if let Some(proxy) = &self.proxy {
            builder = builder.with_hyper_client(proxy.clone());
        }

        Ok(builder
            .build()
            .context("could not initiate an SDKMS client")?)
    }
}

#[derive(PartialEq)]
enum Role {
    Signer,
    Decryptor,
}

impl SdkmsAgent {
    /// Returns an SdkmsAgent with signing capabilities, corresponding to the
    /// given key name.
    pub fn new_signer(key_name: &str) -> Result<Self> {
        let credentials = Credentials::new_from_env()?;
        let http_client = credentials.http_client()?;

        let descriptor = SobjectDescriptor::Name(key_name.to_string());
        let sobject = http_client
            .get_sobject(None, &descriptor)
            .context(format!("could not get primary key {}", key_name))?;
        let key = PublicKey::from_sobject(sobject, KeyRole::Primary)?;

        Ok(SdkmsAgent {
            credentials,
            descriptor,
            public: key.sequoia_key.expect("key is not loaded"),
            role: Role::Signer,
        })
    }

    /// Returns an SdkmsAgent with decryption capabilities, corresponding to the
    /// given key name.
    pub fn new_decryptor(key_name: &str) -> Result<Self> {
        let credentials = Credentials::new_from_env()?;
        let http_client = credentials.http_client()?;

        let descriptor = SobjectDescriptor::Name(key_name.to_string());
        let sobject = http_client
            .get_sobject(None, &descriptor)
            .context(format!("could not get primary key {}", key_name))?;

        if let Some(dict) = sobject.custom_metadata {
            if dict.contains_key(SDKMS_LABEL_PGP) {
                let json_str = &dict[SDKMS_LABEL_PGP];
                let key_md: KeyMetadata = serde_json::from_str(json_str)?;
                if key_md.subkeys[0].len() == 0 {
                    return Err(Error::msg("No subkeys found in SDKMS"));
                }
                let uid = Uuid::parse_str(&key_md.subkeys[0])?;
                let descriptor = SobjectDescriptor::Kid(uid);
                let sobject = http_client
                    .get_sobject(None, &descriptor)
                    .context("could not get subkey".to_string())?;
                let key = PublicKey::from_sobject(sobject, KeyRole::Subkey)?;
                return Ok(SdkmsAgent {
                    descriptor,
                    public: key.sequoia_key.expect("key is not loaded"),
                    role: Role::Decryptor,
                    credentials,
                });
            }
        }
        Err(Error::msg("was not able to get decryption subkey"))
    }
}

#[derive(Clone)]
struct PublicKey {
    role:        KeyRole,
    descriptor:  SobjectDescriptor,
    sequoia_key: Option<Key<PublicParts, UnspecifiedRole>>,
}

enum SupportedPkAlgo {
    Rsa(u32),
    Ec(ApiCurve),
    Curve25519,
}

#[derive(Clone, Debug, PartialEq)]
enum KeyRole {
    Primary,
    Subkey,
}

#[derive(Serialize, Deserialize)]
struct KeyMetadata {
    certificate: String,
    subkeys:     Vec<String>,
}

impl KeyMetadata {
    fn from_primary_sobject(sob: &Sobject) -> Result<Self> {
        match &sob.custom_metadata {
            Some(dict) => {
                if !dict.contains_key(SDKMS_LABEL_PGP) {
                    return Err(anyhow::anyhow!("malformed metadata"));
                }
                let key_md: KeyMetadata =
                    serde_json::from_str(&dict[SDKMS_LABEL_PGP])?;
                Ok(key_md)
            }
            None => Err(anyhow::anyhow!("no custom metadata found")),
        }
    }
}

/// Generates an OpenPGP key with secrets stored in SDKMS. At the OpenPGP
/// level, this method produces a key consisting of
///
/// - A primary signing key (flags C + S),
/// - a transport and storage encryption subkey (flags Et + Er).
///
/// At the SDKMS level, this method creates the two corresponding Sobjects.
/// The encryption key's KID is stored as a custom metadata field of the
/// signing key.
///
/// The public certificate (Transferable Public Key) is computed, stored as
/// an additional custom metadata field on the primary key, and returned.
pub fn generate_key(
    key_name: &str,
    user_id: Option<&str>,
    algo: Option<&str>,
    exportable: bool,
) -> Result<()> {
    let uid: UserID = match user_id {
        Some(id) => id.into(),
        None => return Err(Error::msg("no User ID")),
    };
    let algorithm = match algo {
        Some("rsa3k") => SupportedPkAlgo::Rsa(3072),
        Some("rsa4k") => SupportedPkAlgo::Rsa(4096),
        Some("cv25519") => SupportedPkAlgo::Curve25519,
        Some("nistp256") => SupportedPkAlgo::Ec(ApiCurve::NistP256),
        Some("nistp384") => SupportedPkAlgo::Ec(ApiCurve::NistP384),
        Some("nistp521") => SupportedPkAlgo::Ec(ApiCurve::NistP521),
        _ => unreachable!("argument has a default value"),
    };

    let credentials = Credentials::new_from_env()?;
    let http_client = credentials.http_client()?;

    info!("create primary key");
    let primary = PublicKey::create(
        &http_client,
        key_name.to_string(),
        KeyRole::Primary,
        &algorithm,
        exportable,
    )
    .context("could not create primary key")?;

    info!("create decryption subkey");
    let subkey = PublicKey::create(
        &http_client,
        key_name.to_string(),
        KeyRole::Subkey,
        &algorithm,
        exportable,
    )?;

    info!("generate certificate");
    // Primary, UserID + sig, subkey + sig
    let mut packets = Vec::<Packet>::with_capacity(5);

    // Self-sign primary key
    let prim: Key<PublicParts, PrimaryRole> = primary
        .sequoia_key
        .clone()
        .expect("unloaded primary key")
        .into();
    let prim_creation_time = prim.creation_time();

    packets.push(prim.into());

    let mut prim_signer = SdkmsAgent::new_signer(&key_name)?;

    let primary_flags = KeyFlags::empty().set_certification().set_signing();

    let mut cert = Cert::try_from(packets)?;

    // User ID + signature
    let builder = SignatureBuilder::new(SignatureType::PositiveCertification)
        .set_primary_userid(true)?
        .set_key_flags(primary_flags)?
        .set_signature_creation_time(prim_creation_time)?
        .set_preferred_hash_algorithms(vec![
            HashAlgorithm::SHA512,
            HashAlgorithm::SHA256,
        ])?
        .set_preferred_symmetric_algorithms(vec![
            SymmetricAlgorithm::AES256,
            SymmetricAlgorithm::AES128,
        ])?;
    let uid_sig = uid.bind(&mut prim_signer, &cert, builder)?;

    cert = cert.insert_packets(vec![Packet::from(uid), uid_sig.into()])?;

    // Subkey + signature
    let subkey_public: Key<PublicParts, SubordinateRole> = subkey
        .sequoia_key
        .as_ref()
        .expect("unloaded subkey")
        .clone()
        .into();
    let subkey_creation_time = subkey_public.creation_time();

    let subkey_flags = KeyFlags::empty()
        .set_storage_encryption()
        .set_transport_encryption();

    let builder = SignatureBuilder::new(SignatureType::SubkeyBinding)
        .set_hash_algo(HashAlgorithm::SHA512)
        .set_signature_creation_time(subkey_creation_time)?
        .set_key_flags(subkey_flags)?;

    let signature = subkey_public.bind(&mut prim_signer, &cert, builder)?;
    cert = cert
        .insert_packets(vec![Packet::from(subkey_public), signature.into()])?;

    info!("bind keys and store certificate in SDKMS");
    let armored = String::from_utf8(cert.armored().to_vec()?)?;

    let key_md = KeyMetadata {
        certificate: armored,
        subkeys:     vec![subkey.uid()?.to_string()],
    };

    let key_json = serde_json::to_string(&key_md)?;

    let mut metadata = HashMap::<String, String>::new();
    metadata.insert(SDKMS_LABEL_PGP.to_string(), key_json);

    let update_req = SobjectRequest {
        custom_metadata: Some(metadata),
        ..Default::default()
    };

    http_client.update_sobject(&primary.uid()?, &update_req)?;

    Ok(())
}

/// Extracts the certificate of the corresponding PGP key. Note that this
/// certificate, created at key-generation time, is stored in the custom
/// metadata of the Security Object representing the primary key.
pub fn extract_cert(key_name: &str) -> Result<Cert> {
    info!("sdkms extract_cert");
    let credentials = Credentials::new_from_env()?;
    let http_client = credentials.http_client()?;

    let metadata = {
        let sobject = http_client
            .get_sobject(None, &SobjectDescriptor::Name(key_name.to_string()))
            .context(format!("could not get primary key {}", key_name))?;

        match sobject.custom_metadata {
            None => return Err(Error::msg("metadata not found".to_string())),
            Some(dict) => dict,
        }
    };
    if !metadata.contains_key(SDKMS_LABEL_PGP) {
        return Err(Error::msg("malformed metadata in SDKMS".to_string()));
    }

    let key_md: KeyMetadata = serde_json::from_str(&metadata[SDKMS_LABEL_PGP])?;

    Ok(Cert::from_str(&key_md.certificate)?)
}

pub fn extract_tsk_from_sdkms(key_name: &str) -> Result<Cert> {
    // Extract all secrets as packets
    let credentials = Credentials::new_from_env()?;
    let http_client = credentials.http_client()?;

    let mut packets = Vec::<Packet>::with_capacity(2);

    // Primary key
    let prim_sob = http_client
        .export_sobject(&SobjectDescriptor::Name(key_name.to_string()))
        .context(format!("could not export primary secret {}", key_name))?;
    let key_md = KeyMetadata::from_primary_sobject(&prim_sob)?;
    let packet = secret_packet_from_sobject(prim_sob, KeyRole::Primary)?;
    packets.push(packet);

    // Subkeys
    for subkey_name in &key_md.subkeys {
        let uid = Uuid::parse_str(&subkey_name)?;
        let sob = http_client
            .export_sobject(&SobjectDescriptor::Kid(uid))
            .context(format!("could not export subkey secret {}", key_name))?;
        let packet = secret_packet_from_sobject(sob, KeyRole::Subkey)?;
        packets.push(packet);
    }

    // Merge with the known public certificate
    let priv_cert = Cert::try_from(packets)?;
    let cert = Cert::from_str(&key_md.certificate)?;
    let merged = cert
        .merge_public_and_secret(priv_cert)
        .context("Could not merge public and private certificates")?;

    Ok(merged)
}

impl PublicKey {
    fn create(
        client: &SdkmsClient,
        name: String,
        role: KeyRole,
        algo: &SupportedPkAlgo,
        exportable: bool,
    ) -> Result<Self> {
        let description = Some("Created with sq-sdkms".to_string());

        let mut sobject_request = match (&role, algo) {
            (KeyRole::Primary, SupportedPkAlgo::Rsa(key_size)) => {
                let sig_policy = RsaSignaturePolicy {
                    padding: Some(RsaSignaturePaddingPolicy::Pkcs1V15 {}),
                };
                let rsa_options = Some(RsaOptions {
                    signature_policy: vec![sig_policy],
                    ..Default::default()
                });

                SobjectRequest {
                    name: Some(name),
                    description,
                    obj_type: Some(ObjectType::Rsa),
                    key_ops: Some(
                        KeyOperations::SIGN | KeyOperations::APPMANAGEABLE,
                    ),
                    key_size: Some(*key_size),
                    rsa: rsa_options,
                    ..Default::default()
                }
            }
            (KeyRole::Subkey, SupportedPkAlgo::Rsa(key_size)) => {
                let enc_policy = RsaEncryptionPolicy {
                    padding: Some(RsaEncryptionPaddingPolicy::Pkcs1V15 {}),
                };
                let rsa_options = Some(RsaOptions {
                    encryption_policy: vec![enc_policy],
                    ..Default::default()
                });

                SobjectRequest {
                    name: Some(name + " (PGP: decryption subkey)"),
                    description,
                    obj_type: Some(ObjectType::Rsa),
                    key_ops: Some(
                        KeyOperations::DECRYPT | KeyOperations::APPMANAGEABLE,
                    ),
                    key_size: Some(*key_size),
                    rsa: rsa_options,
                    ..Default::default()
                }
            }
            (KeyRole::Primary, SupportedPkAlgo::Curve25519) => SobjectRequest {
                name: Some(name),
                description,
                obj_type: Some(ObjectType::Ec),
                key_ops: Some(
                    KeyOperations::SIGN | KeyOperations::APPMANAGEABLE,
                ),
                elliptic_curve: Some(ApiCurve::Ed25519),
                ..Default::default()
            },
            (KeyRole::Subkey, SupportedPkAlgo::Curve25519) => {
                let name = name + " (PGP: decryption subkey)";

                SobjectRequest {
                    name: Some(name),
                    description,
                    obj_type: Some(ObjectType::Ec),
                    key_ops: Some(
                        KeyOperations::AGREEKEY | KeyOperations::APPMANAGEABLE,
                    ),
                    elliptic_curve: Some(ApiCurve::X25519),
                    ..Default::default()
                }
            }
            (KeyRole::Primary, SupportedPkAlgo::Ec(curve)) => SobjectRequest {
                name: Some(name),
                description,
                obj_type: Some(ObjectType::Ec),
                key_ops: Some(
                    KeyOperations::SIGN | KeyOperations::APPMANAGEABLE,
                ),
                elliptic_curve: Some(*curve),
                ..Default::default()
            },
            (KeyRole::Subkey, SupportedPkAlgo::Ec(curve)) => SobjectRequest {
                name: Some(name + " (PGP: decryption subkey)"),
                description,
                obj_type: Some(ObjectType::Ec),
                key_ops: Some(
                    KeyOperations::AGREEKEY | KeyOperations::APPMANAGEABLE,
                ),
                elliptic_curve: Some(*curve),
                ..Default::default()
            },
        };

        if exportable {
            sobject_request.key_ops =
                Some(sobject_request.key_ops.unwrap() | KeyOperations::EXPORT)
        }

        let sobject = client.create_sobject(&sobject_request)?;

        PublicKey::from_sobject(sobject, role)
    }

    fn from_sobject(sob: Sobject, role: KeyRole) -> Result<Self> {
        let descriptor = SobjectDescriptor::Kid(sob.kid.context("no kid")?);
        let time = sob.created_at.to_datetime();
        let raw_pk = sob.pub_key.context("public bits of sobject missing")?;

        match sob.obj_type {
            ObjectType::Ec => match sob.elliptic_curve {
                Some(ApiCurve::Ed25519) => {
                    if role == KeyRole::Subkey {
                        return Err(Error::msg("signing subkeys unsupported"));
                    }
                    let pk_algo = PublicKeyAlgorithm::EdDSA;
                    let curve = SequoiaCurve::Ed25519;

                    // Strip the leading OID
                    let point = mpi::MPI::new_compressed_point(&raw_pk[12..]);

                    let ec_pk = mpi::PublicKey::EdDSA { curve, q: point };
                    let key = Key::V4(
                        Key4::new(time, pk_algo, ec_pk)
                            .context("cannot import EC key into Sequoia")?,
                    );

                    Ok(PublicKey {
                        descriptor,
                        role: KeyRole::Primary,
                        sequoia_key: Some(key),
                    })
                }
                Some(ApiCurve::X25519) => {
                    let pk_algo = PublicKeyAlgorithm::ECDH;
                    let curve = SequoiaCurve::Cv25519;

                    // Strip the leading OID
                    let point = mpi::MPI::new_compressed_point(&raw_pk[12..]);

                    let ec_pk = mpi::PublicKey::ECDH {
                        curve,
                        q: point,
                        hash: HashAlgorithm::SHA512,
                        sym: SymmetricAlgorithm::AES256,
                    };

                    let key = Key::V4(
                        Key4::new(time, pk_algo, ec_pk)
                            .context("cannot import EC key into Sequoia")?,
                    );

                    Ok(PublicKey {
                        descriptor,
                        role: KeyRole::Subkey,
                        sequoia_key: Some(key),
                    })
                }
                Some(curve @ ApiCurve::NistP256)
                | Some(curve @ ApiCurve::NistP384)
                | Some(curve @ ApiCurve::NistP521) => {
                    let curve = sequoia_curve_from_api_curve(curve)?;
                    let deserialized_pk = Pk::from_public_key(&raw_pk)
                        .context("cannot deserialize key into mbedTLS")?;
                    let mbed_point = deserialized_pk.ec_public()?;
                    let bits_field =
                        curve.bits().ok_or_else(|| Error::msg("bad curve"))?;
                    let point = mpi::MPI::new_point(
                        &mbed_point.x()?.to_binary()?,
                        &mbed_point.y()?.to_binary()?,
                        bits_field,
                    );
                    let (pk_algo, ec_pk) = match role {
                        KeyRole::Primary => (
                            PublicKeyAlgorithm::ECDSA,
                            mpi::PublicKey::ECDSA { curve, q: point },
                        ),
                        KeyRole::Subkey => (
                            PublicKeyAlgorithm::ECDH,
                            mpi::PublicKey::ECDH {
                                curve,
                                q: point,
                                hash: HashAlgorithm::SHA512,
                                sym: SymmetricAlgorithm::AES256,
                            },
                        ),
                    };
                    let key = Key::V4(
                        Key4::new(time, pk_algo, ec_pk)
                            .context("cannot import EC key into Sequoia")?,
                    );
                    Ok(PublicKey {
                        descriptor,
                        role,
                        sequoia_key: Some(key),
                    })
                }
                Some(curve) => {
                    return Err(Error::msg(format!(
                        "unimplemented curve: {:?}",
                        curve
                    )))
                }
                None => {
                    return Err(Error::msg("Sobject has no curve attribute"))
                }
            },
            ObjectType::Rsa => {
                let deserialized_pk = Pk::from_public_key(&raw_pk)
                    .context("cannot deserialize SDKMS key into mbedTLS")?;

                let (e, n) = (
                    deserialized_pk.rsa_public_exponent()?.to_be_bytes(),
                    deserialized_pk.rsa_public_modulus()?.to_binary()?,
                );
                let key = Key::V4(
                    Key4::import_public_rsa(&e, &n, Some(time.into()))
                        .context("cannot import RSA key into Sequoia")?,
                );

                Ok(PublicKey {
                    descriptor,
                    role,
                    sequoia_key: Some(key),
                })
            }
            t @ _ => {
                return Err(Error::msg(format!("unknown object : {:?}", t)));
            }
        }
    }

    fn uid(&self) -> Result<Uuid> {
        match self.descriptor {
            SobjectDescriptor::Kid(x) => Ok(x),
            _ => Err(Error::msg("bad descriptor")),
        }
    }
}

impl Signer for SdkmsAgent {
    fn public(&self) -> &Key<PublicParts, UnspecifiedRole> { &self.public }

    fn sign(
        &mut self,
        hash_algo: HashAlgorithm,
        digest: &[u8],
    ) -> Result<mpi::Signature> {
        if self.role != Role::Signer {
            return Err(Error::msg("bad role for SDKMS agent"));
        }
        let http_client = self.credentials.http_client()
            .expect("could not initialize the http client");

        let hash_alg = match hash_algo {
            HashAlgorithm::SHA1 => DigestAlgorithm::Sha1,
            HashAlgorithm::SHA512 => DigestAlgorithm::Sha512,
            HashAlgorithm::SHA256 => DigestAlgorithm::Sha256,
            hash @ _ => {
                panic!("unimplemented: {}", hash);
            }
        };

        match self.public.pk_algo() {
            PublicKeyAlgorithm::RSAEncryptSign => {
                let sign_req = SignRequest {
                    key: Some(self.descriptor.clone()),
                    hash_alg,
                    hash: Some(digest.to_vec().into()),
                    data: None,
                    mode: None,
                    deterministic_signature: None,
                };
                let sign_resp = http_client.sign(&sign_req)
                    .expect("bad response for signature request");

                let plain: Vec<u8> = sign_resp.signature.into();
                Ok(mpi::Signature::RSA { s: plain.into() })
            }
            PublicKeyAlgorithm::EdDSA => {
                let sign_req = SignRequest {
                    key: Some(self.descriptor.clone()),
                    hash_alg,
                    data: Some(digest.to_vec().into()),
                    hash: None,
                    mode: None,
                    deterministic_signature: None,
                };
                let sign_resp = http_client.sign(&sign_req)
                    .expect("bad response for signature request");

                let plain: Vec<u8> = sign_resp.signature.into();
                Ok(mpi::Signature::EdDSA {
                    r: mpi::MPI::new(&plain[..32]),
                    s: mpi::MPI::new(&plain[32..]),
                })
            }
            PublicKeyAlgorithm::ECDSA => {
                let sign_req = SignRequest {
                    key: Some(self.descriptor.clone()),
                    hash_alg,
                    hash: Some(digest.to_vec().into()),
                    data: None,
                    mode: None,
                    deterministic_signature: None,
                };
                let sign_resp = http_client.sign(&sign_req)
                    .expect("bad response for signature request");

                let plain: Vec<u8> = sign_resp.signature.into();
                let (r, s) = yasna::parse_der(&plain, |reader| {
                    reader.read_sequence(|reader| {
                        let r = reader.next().read_biguint()
                            .expect("bad signature MPI (r)")
                            .to_bytes_be();
                        let s = reader.next().read_biguint()
                            .expect("bad signature MPI (s)")
                            .to_bytes_be();
                        Ok((r, s))
                    })
                }).expect("could not encode ECDSA der");

                Ok(mpi::Signature::ECDSA {
                    r: r.to_vec().into(),
                    s: s.to_vec().into(),
                })
            }
            algo @ _ => {
                return Err(Error::msg(format!("unknown algo: {}", algo)));
            }
        }
    }
}

const ID_ECDH: [u64; 6] = [1, 2, 840, 10045, 2, 1];

impl Decryptor for SdkmsAgent {
    fn public(&self) -> &Key<PublicParts, UnspecifiedRole> { &self.public }

    fn decrypt(
        &mut self,
        ciphertext: &mpi::Ciphertext,
        _plaintext_len: Option<usize>,
    ) -> Result<SessionKey> {
        if self.role != Role::Decryptor {
            return Err(Error::msg("bad role for SDKMS agent"));
        }

        let mut cli = self.credentials.http_client()
            .expect("could not initialize the http client");

        match ciphertext {
            mpi::Ciphertext::RSA { c } => {
                let decrypt_req = DecryptRequest {
                    cipher: c.value().to_vec().into(),
                    alg:    Some(Rsa),
                    iv:     None,
                    key:    Some(self.descriptor.clone()),
                    mode:   None,
                    ad:     None,
                    tag:    None,
                };

                Ok(
                    cli.decrypt(&decrypt_req)
                    .expect("failed RSA decryption")
                    .plain.to_vec().into()
                )
            }
            mpi::Ciphertext::ECDH { e, .. } => {
                let curve = match &self.public.mpis() {
<<<<<<< HEAD
                    ECDH { curve, .. } => curve.clone(),
                    _ => panic!("inconsistent pk algo"),
=======
                    mpi::PublicKey::ECDH { curve, .. } => curve.clone(),
                    _ => return Err(Error::msg("inconsistent pk algo")),
>>>>>>> 668b6dea
                };

                cli = cli.authenticate_with_api_key(&self.credentials.api_key)
                    .expect("bad authentication");

                let ephemeral_der = match curve {
                    SequoiaCurve::Cv25519 => {
                        let x = e.value()[1..].to_vec();

                        let oid = Oid::from_slice(&[1, 3, 101, 110]);
                        yasna::construct_der(|w| {
                            w.write_sequence(|w| {
                                w.next().write_sequence(|w| {
                                    w.next().write_oid(&oid);
                                });
                                w.next().write_bitvec(&BitVec::from_bytes(&x))
                            });
                        })
                    }
                    _ => {
                        //
                        // Note: SDKMS expects UNRESTRICTED ALGORITHM IDENTIFIER
                        // AND PARAMETERS (RFC5480 sec. 2.1.1) for Nist curves
                        //
                        let id_ecdh = Oid::from_slice(&ID_ECDH);
                        let named_curve = curve_oid(&curve)
                            .expect("bad curve OID");

                        let alg_id = yasna::construct_der(|writer| {
                            writer.write_sequence(|writer| {
                                writer.next().write_oid(&id_ecdh);
                                writer.next().write_oid(&named_curve);
                            });
                        });

                        let subj_public_key = BitVec::from_bytes(&e.value());
                        yasna::construct_der(|writer| {
                            writer.write_sequence(|writer| {
                                writer.next().write_der(&alg_id);
                                writer.next().write_bitvec(&subj_public_key);
                            });
                        })
                    }
                };

                // Import ephemeral public key
                let e_descriptor = {
                    let api_curve = api_curve_from_sequoia_curve(curve.clone())
                        .expect("bad curve");
                    let req = SobjectRequest {
                        elliptic_curve: Some(api_curve),
                        key_ops: Some(KeyOperations::AGREEKEY),
                        obj_type: Some(ObjectType::Ec),
                        transient: Some(true),
                        value: Some(ephemeral_der.into()),
                        ..Default::default()
                    };
                    let e_tkey = cli
                        .import_sobject(&req)
                        .expect("failed import ephemeral public key into SDKMS")
                        .transient_key
                        .expect("could not retrieve SDKMS transient key \
                                 (representing ECDH ephemeral public key)");

                    SobjectDescriptor::TransientKey(e_tkey)
                };

                // Agree on a ECDH secret between the recipient private key, and
                // the ephemeral public key.
                let secret: Protected = {
                    let agree_req = AgreeKeyRequest {
                        activation_date:   None,
                        deactivation_date: None,
                        private_key:       self.descriptor.clone(),
                        public_key:        e_descriptor,
                        mechanism:         AgreeKeyMechanism::DiffieHellman,
                        name:              None,
                        group_id:          None,
                        key_type:          ObjectType::Secret,
                        key_size:          curve_key_size(&curve).expect("size"),
                        enabled:           true,
                        description:       None,
                        custom_metadata:   None,
                        key_ops:           Some(KeyOperations::EXPORT),
                        state:             None,
                        transient:         true,
                    };

                    let agreed_tkey = cli
                        .agree(&agree_req)
                        .expect("failed ECDH agreement on SDKMS")
                        .transient_key
                        .expect("could not retrieve agreed key");

                    let desc = SobjectDescriptor::TransientKey(agreed_tkey);

                    cli.export_sobject(&desc)
                        .expect("could not export transient key")
                        .value
                        .expect("could not retrieve secret from sobject")
                        .to_vec()
                        .into()
                };

                Ok(ecdh::decrypt_unwrap(&self.public, &secret, ciphertext)
                    .expect("could not unwrap the session key")
                    .to_vec()
                    .into())
            }
            _ => Err(Error::msg("unsupported/unknown algorithm")),
        }
    }
}

fn curve_oid(curve: &SequoiaCurve) -> Result<Oid> {
    match curve {
        SequoiaCurve::NistP256 => {
            Ok(Oid::from_slice(&[1, 2, 840, 10045, 3, 1, 7]))
        }
        SequoiaCurve::NistP384 => Ok(Oid::from_slice(&[1, 3, 132, 0, 34])),
        SequoiaCurve::NistP521 => Ok(Oid::from_slice(&[1, 3, 132, 0, 35])),
        SequoiaCurve::Cv25519 => Ok(Oid::from_slice(&[1, 3, 101, 110])),
        curve @ _ => Err(Error::msg(format!("unsupported curve {}", curve))),
    }
}

fn curve_key_size(curve: &SequoiaCurve) -> Result<u32> {
    match curve {
        SequoiaCurve::Cv25519 => Ok(253),
        SequoiaCurve::NistP256 => Ok(256),
        SequoiaCurve::NistP384 => Ok(384),
        SequoiaCurve::NistP521 => Ok(521),
        curve @ _ => Err(Error::msg(format!("unsupported curve {}", curve))),
    }
}

fn sequoia_curve_from_api_curve(curve: ApiCurve) -> Result<SequoiaCurve> {
    match curve {
        ApiCurve::X25519 => Ok(SequoiaCurve::Cv25519),
        ApiCurve::Ed25519 => Ok(SequoiaCurve::Ed25519),
        ApiCurve::NistP256 => Ok(SequoiaCurve::NistP256),
        ApiCurve::NistP384 => Ok(SequoiaCurve::NistP384),
        ApiCurve::NistP521 => Ok(SequoiaCurve::NistP521),
        _ => Err(Error::msg("cannot convert curve")),
    }
}

fn api_curve_from_sequoia_curve(curve: SequoiaCurve) -> Result<ApiCurve> {
    match curve {
        SequoiaCurve::Cv25519 => Ok(ApiCurve::X25519),
        SequoiaCurve::Ed25519 => Ok(ApiCurve::Ed25519),
        SequoiaCurve::NistP256 => Ok(ApiCurve::NistP256),
        SequoiaCurve::NistP384 => Ok(ApiCurve::NistP384),
        SequoiaCurve::NistP521 => Ok(ApiCurve::NistP521),
        curve @ _ => Err(Error::msg(format!("unsupported curve {}", curve))),
    }
}

fn secret_packet_from_sobject(
    sobject: Sobject,
    role: KeyRole,
) -> Result<Packet> {
    let time: SystemTime = sobject.created_at.to_datetime().into();
    let raw_secret = sobject.value.context("secret bits missing in Sobject")?;
    let raw_public =
        sobject.pub_key.context("public bits missing in Sobject")?;
    let is_signer =
        (sobject.key_ops & KeyOperations::SIGN) == KeyOperations::SIGN;
    match sobject.obj_type {
        ObjectType::Ec => match sobject.elliptic_curve {
            Some(ApiCurve::Ed25519) => {
                let secret = &raw_secret[16..];
                match role {
                    KeyRole::Primary => Ok(Key::V4(
                        Key4::<_, PrimaryRole>::import_secret_ed25519(
                            secret, time,
                        )?,
                    )
                    .into()),
                    KeyRole::Subkey => Ok(Key::V4(
                        Key4::<_, SubordinateRole>::import_secret_ed25519(
                            secret, time,
                        )?,
                    )
                    .into()),
                }
            }
            Some(ApiCurve::X25519) => {
                let secret = &raw_secret[16..];
                match role {
                    KeyRole::Primary => Ok(Key::V4(
                        Key4::<_, PrimaryRole>::import_secret_cv25519(
                            secret, None, None, time,
                        )?,
                    )
                    .into()),
                    KeyRole::Subkey => Ok(Key::V4(
                        Key4::<_, SubordinateRole>::import_secret_cv25519(
                            secret, None, None, time,
                        )?,
                    )
                    .into()),
                }
            }
            Some(curve @ ApiCurve::NistP256)
            | Some(curve @ ApiCurve::NistP384)
            | Some(curve @ ApiCurve::NistP521) => {
                // Public key point
                let curve = sequoia_curve_from_api_curve(curve)?;
                let deserialized_pk = Pk::from_public_key(&raw_public)
                    .context("cannot deserialize key into mbedTLS")?;
                let mbed_point = deserialized_pk.ec_public()?;
                let bits_field =
                    curve.bits().ok_or_else(|| Error::msg("bad curve"))?;
                let point = mpi::MPI::new_point(
                    &mbed_point.x()?.to_binary()?,
                    &mbed_point.y()?.to_binary()?,
                    bits_field,
                );

                // Secret
                let scalar: mpi::ProtectedMPI =
                    yasna::parse_der(&raw_secret, |reader| {
                        Ok(reader.read_sequence(|reader| {
                            let _version = reader.next().read_u32()?;
                            let priv_key = reader.next().read_bytes()?;
                            let _oid = reader.next().read_tagged_der()?;
                            let _pk = reader.next().read_tagged_der()?;
                            Ok(priv_key)
                        })?)
                    })?
                    .into();
                let algo: PublicKeyAlgorithm;
                let secret: SecretKeyMaterial;
                let public: mpi::PublicKey;
                if is_signer {
                    algo = PublicKeyAlgorithm::ECDSA;
                    secret = mpi::SecretKeyMaterial::ECDSA { scalar }.into();
                    public = mpi::PublicKey::ECDSA { curve, q: point };
                } else {
                    algo = PublicKeyAlgorithm::ECDH;
                    secret = mpi::SecretKeyMaterial::ECDH { scalar }.into();
                    public = mpi::PublicKey::ECDH {
                        curve,
                        q: point,
                        hash: HashAlgorithm::SHA512,
                        sym: SymmetricAlgorithm::AES256,
                    };
                };
                match role {
                    KeyRole::Primary => {
                        Ok(Key::V4(Key4::<_, PrimaryRole>::with_secret(
                            time, algo, public, secret,
                        )?)
                        .into())
                    }
                    KeyRole::Subkey => {
                        Ok(Key::V4(Key4::<_, SubordinateRole>::with_secret(
                            time, algo, public, secret,
                        )?)
                        .into())
                    }
                }
            }
            _ => unimplemented!(),
        },
        ObjectType::Rsa => {
            let (e, n, d, p, q, u) = yasna::parse_der(&raw_secret, |reader| {
                reader.read_sequence(|reader| {
                    let _version = reader.next().read_u32()?;
                    let n = reader.next().read_biguint()?.to_bytes_be();
                    let e = reader.next().read_biguint()?.to_bytes_be();
                    let d = reader.next().read_biguint()?.to_bytes_be();
                    let p = reader.next().read_biguint()?.to_bytes_be();
                    let q = reader.next().read_biguint()?.to_bytes_be();
                    let _exp1 = reader.next().read_biguint()?;
                    let _exp2 = reader.next().read_biguint()?;
                    let u = reader.next().read_biguint()?.to_bytes_be();

                    Ok((e, n, d, p, q, u))
                })
            })?;
            let public = mpi::PublicKey::RSA {
                e: e.into(),
                n: n.into(),
            };
            let secret: SecretKeyMaterial = mpi::SecretKeyMaterial::RSA {
                d: d.into(),
                p: p.into(),
                q: q.into(),
                u: u.into(),
            }
            .into();
            match role {
                KeyRole::Primary => {
                    Ok(Key::V4(Key4::<_, PrimaryRole>::with_secret(
                        time,
                        PublicKeyAlgorithm::RSAEncryptSign,
                        public,
                        secret,
                    )?)
                    .into())
                }
                KeyRole::Subkey => {
                    Ok(Key::V4(Key4::<_, SubordinateRole>::with_secret(
                        time,
                        PublicKeyAlgorithm::RSAEncryptSign,
                        public,
                        secret,
                    )?)
                    .into())
                }
            }
        }
        _ => unimplemented!(),
    }
}

/// Struct with information of hostnames that should not be accessed through a
/// proxy.
#[derive(Clone, Debug)]
pub struct NoProxy(Vec<NoProxyEntry>);

impl NoProxy {
    /// Parse a comma separated list of no proxy hostnames
    ///
    /// Valid format of entries:
    ///     - hostnames
    ///     - ip
    ///     - CIDR
    pub fn parse(no_proxy: &str) -> Self {
        Self(
            no_proxy
                .split(",")
                .filter_map(|no_proxy| no_proxy.parse().ok())
                .collect(),
        )
    }

    /// Check is a host is in the no proxy list
    pub fn is_no_proxy(&self, host: &str, port: u16) -> bool {
        self.0
            .iter()
            .any(|no_proxy| Self::is_no_proxy_match(no_proxy, host, port))
    }

    ///  Check if a host matches a NoProxyEntry
    fn is_no_proxy_match(
        no_proxy: &NoProxyEntry,
        host: &str,
        port: u16,
    ) -> bool {
        // check for CIDR

        match (&no_proxy.ipnetwork, IpAddr::from_str(host)) {
            (Some(cidr), Ok(ip)) if cidr.contains(ip) => return true,

            _ => {}
        }

        // match host fragments

        let matching_hosts = host
            .split('.')
            .rev()
            .take(no_proxy.split_hostname.len())
            .cmp(no_proxy.split_hostname.iter().rev().map(|val| val.as_ref()))
            == std::cmp::Ordering::Equal;

        match (matching_hosts, no_proxy.port) {
            (false, _) => false,
            (true, None) => true,
            (true, Some(no_proxy_port)) => port == no_proxy_port,
        }
    }
}

#[derive(Clone, Debug)]
pub(crate) struct NoProxyEntry {
    pub ipnetwork:      Option<IpNetwork>,
    pub split_hostname: Vec<String>,
    pub port:           Option<u16>,
}

impl FromStr for NoProxyEntry {
    type Err = ();

    fn from_str(s: &str) -> ::std::result::Result<Self, Self::Err> {
        // split host and port from no_proxy

        let mut no_proxy_splits = s.trim().splitn(2, ":");
        let no_proxy_host = no_proxy_splits.next().ok_or_else(|| ())?;
        let no_proxy_port =
            no_proxy_splits.next().and_then(|port| port.parse().ok());

        // remove leading dot
        let no_proxy_host = no_proxy_host.trim_start_matches('.');

        Ok(NoProxyEntry {
            ipnetwork:      IpNetwork::from_str(no_proxy_host).ok(),
            split_hostname: no_proxy_host
                .split(".")
                .map(String::from)
                .collect(),
            port:           no_proxy_port,
        })
    }
}

fn decide_proxy_from_env(endpoint: &str) -> Option<Arc<HyperClient>> {
    let uri = endpoint.parse::<Uri>().ok()?;
    let endpoint_host = uri.host()?;
    let endpoint_port = uri.port().map_or(80, |p| p.as_u16());
    if let Ok(proxy) = env::var(ENV_HTTP_PROXY) {
        let uri = proxy.parse::<Uri>().ok()?;
        let proxy_host = uri.host()?;
        let proxy_port = uri.port().map_or(80, |p| p.as_u16());

        //  If host is in no_proxy, then don't use the proxy
        let no_proxy = env::var(ENV_NO_PROXY).map(|list| NoProxy::parse(&list));
        if let Ok(s) = no_proxy {
            if s.is_no_proxy(endpoint_host, endpoint_port) {
                return None;
            }
        }

        let hyper_client = HyperClient::with_proxy_config(ProxyConfig::new(
            "http",
            proxy_host.to_string(),
            proxy_port,
            HttpsConnector::new(NativeTlsClient::new().ok()?),
            NativeTlsClient::new().ok()?,
        ));

        return Some(Arc::new(hyper_client));
    }

    None
}<|MERGE_RESOLUTION|>--- conflicted
+++ resolved
@@ -787,13 +787,8 @@
             }
             mpi::Ciphertext::ECDH { e, .. } => {
                 let curve = match &self.public.mpis() {
-<<<<<<< HEAD
-                    ECDH { curve, .. } => curve.clone(),
+                    mpi::PublicKey::ECDH { curve, .. } => curve.clone(),
                     _ => panic!("inconsistent pk algo"),
-=======
-                    mpi::PublicKey::ECDH { curve, .. } => curve.clone(),
-                    _ => return Err(Error::msg("inconsistent pk algo")),
->>>>>>> 668b6dea
                 };
 
                 cli = cli.authenticate_with_api_key(&self.credentials.api_key)
